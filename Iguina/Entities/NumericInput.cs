--- conflicted
+++ resolved
@@ -39,15 +39,6 @@
             get => base.Value;
             set
             {
-<<<<<<< HEAD
-                if (TryParseValue(value, out decimal? newValue, out string baseValue))
-                {
-                    _valueFloat = newValue;
-                    base.Value = baseValue;
-                }
-
-                // If failed to parse, don't change current valid value!
-=======
                 // decimal point character
                 var decChar = DecimalSeparator;
 
@@ -159,7 +150,6 @@
                 }
 
                 // failed to parse? don't change value!
->>>>>>> 1b51b09e
             }
         }
 
@@ -362,156 +352,5 @@
         {
             return base.GetInputMaxWidth() - (_plusButton != null ? _plusButton.LastBoundingRect.Width : 0);
         }
-
-        /// <inheritdoc/>
-        protected override bool IsValidValue(string value)
-        {
-            return TryParseValue(value, out _, out _);
-        }
-
-
-        /// <summary>
-        /// Try to parse the given value according to our numeric logic.
-        /// Succeeds if the given value is recognized and returns the actual decimal value and the base value to store. 
-        /// </summary>
-        /// <param name="value">The given input value, possibly misformatted</param>
-        /// <param name="newValue">The succcessfully-parsed value to store</param>
-        /// <param name="baseValue">Underlying base value that should be set on success, which may differ from input</param>
-        bool TryParseValue(string value, out decimal? newValue, out string baseValue)
-        {
-            // remove decimal if not accepted
-            if (!AcceptsDecimal)
-            {
-                value = value.Split(DecimalSeparator)[0];
-            }
-
-            // trim
-            value = value.Trim();
-
-            // if empty, stop here and set to empty
-            if (value.Length == 0)
-            {
-                baseValue = string.Empty;
-                newValue = null;
-                return true;
-            }
-            
-            // special case: fraction without leading 0
-            // (attempting to parse this would fail, so we need to check it manually)
-            if (value.Length == 1 && value[0] == DecimalSeparator)
-            {
-                baseValue = "0" + DecimalSeparator + value[(value.IndexOf(DecimalSeparator) + 1)..]; // "." -> "0."
-                newValue = 0;
-                return true;
-            }
-            
-            // special case: negative fraction without leading 0
-            // (attempting to parse this would fail, so we need to check it manually)
-            if (value.Length == 2 && value[0] == NegativeSign && value[1] == DecimalSeparator)
-            {
-                baseValue = NegativeSign + "0" + DecimalSeparator + value[(value.IndexOf(DecimalSeparator) + 1)..]; // "-." -> "-0."
-                newValue = 0;
-                return true;
-            }
-            
-            // special case: if the only input is - it might be the begining of a negative number, so we allow it
-            if ((MinValue == null || MinValue.Value < 0) && (value.Length == 1 && value[0] == NegativeSign))
-            {
-                baseValue = value;
-                newValue = null;
-                return true;
-            }
-            
-            // special case: negative sign is not leading
-            // (attempting to parse this would succeed, but this isn't desired input)
-            if (value.Length > 1 && value[0] != NegativeSign && value.Contains(NegativeSign))
-            {
-                // could not parse the value
-                newValue = default;
-                baseValue = default!;
-                return false;
-            }
-
-            // set float value and base value
-            if (decimal.TryParse(value, CultureInfo, out decimal result))
-            {
-                // check min value
-                if (result < MinValue)
-                {
-                    result = MinValue.Value;
-                    value = result.ToString(CultureInfo);
-                }
-
-                // check max value
-                if (result > MaxValue)
-                {
-                    result = MaxValue.Value;
-                    value = result.ToString(CultureInfo);
-                }
-
-                // check for redundant or missing zeros 
-                if (value.Contains(DecimalSeparator))
-                {
-                    if (value[0] == NegativeSign)
-                    {
-                        if (value.Length > 1 && value[1] == DecimalSeparator)
-                        {
-                            value = value.Insert(1, "0"); // "-." -> "-0."
-                        }
-                        else if (value.Length > 3 && value[1] == '0' && value[2] != DecimalSeparator)
-                        {
-                            value = NegativeSign + value[1..].TrimStart('0'); // "-02.0" -> "-2.0"
-                            
-                            // did we overtrim? i.e. was the whole part was all 0s?
-                            if (value[1] == DecimalSeparator)
-                                value = NegativeSign + "0" + value[1..]; // "-.0" -> "-0.0"
-                        }
-                    }
-                    else
-                    {
-                        if (value.Length > 2 && value[0] == '0' && value[1] != DecimalSeparator)
-                        {
-                            value = value.TrimStart('0'); // "01.2" -> "1.2"
-                            
-                            // did we overtrim? i.e. was the whole part was all 0s?
-                            if (value[0] == DecimalSeparator)
-                                value = "0" + value; // ".2" -> "0.2"
-                        }
-                        else if (value[0] == DecimalSeparator)
-                        {
-                            value = "0" + value; // "." -> "0."
-                        }
-                    }
-                }
-                else
-                {
-                    // if not 0, trim zeroes from the start
-                    if (value.StartsWith('0') && value.Length > 1)
-                    {
-                        if (result == 0)
-                            value = "0"; // "00" => "0"
-                        else
-                            value = value.TrimStart('0'); // "05" -> "5"
-                    }
-                    else if (value.Length > 2 && value[0] == NegativeSign && value[1] == '0')
-                    {
-                        if (result == 0)
-                            value = NegativeSign + "0" + value[2..].TrimStart('0'); // "-00" -> "-0" 
-                        else
-                            value = NegativeSign + value[1..].TrimStart('0'); // "-05" -> "-5" 
-                    }
-                }
-
-                // set value
-                newValue = result;
-                baseValue = value;
-                return true;
-            }
-
-            // could not parse the value
-            newValue = default;
-            baseValue = default!;
-            return false;
-        }
     }
 }